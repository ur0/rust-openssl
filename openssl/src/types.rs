#[deprecated(note = "use foreign_types instead", since = "0.9.7")]
pub use foreign_types::ForeignType as OpenSslType;

<<<<<<< HEAD
/// A type implemented by wrappers over OpenSSL types.
///
/// This should not be implemented by anything outside of this crate; new methods may be added at
/// any time.
pub trait OpenSslType: Sized {
    /// The raw C type.
    type CType;

    /// The type representing a reference to this type.
    type Ref: OpenSslTypeRef<CType = Self::CType>;

    /// Constructs an instance of this type from its raw type.
    unsafe fn from_ptr(ptr: *mut Self::CType) -> Self;

    /// Returns a raw pointer to the wrapped value.
    fn as_ptr(&self) -> *mut Self::CType;
}

/// A trait implemented by types which reference borrowed OpenSSL types.
///
/// This should not be implemented by anything outside of this crate; new methods may be added at
/// any time.
pub trait OpenSslTypeRef: Sized {
    /// The raw C type.
    type CType;

    /// Constructs a shared instance of this type from its raw type.
    unsafe fn from_ptr<'a>(ptr: *mut Self::CType) -> &'a Self {
        &*(ptr as *mut _)
    }

    /// Constructs a mutable reference of this type from its raw type.
    unsafe fn from_ptr_mut<'a>(ptr: *mut Self::CType) -> &'a mut Self {
        &mut *(ptr as *mut _)
    }

    /// Returns a raw pointer to the wrapped value.
    fn as_ptr(&self) -> *mut Self::CType {
        self as *const _ as *mut _
    }
}
=======
#[deprecated(note = "use foreign_types instead", since = "0.9.7")]
pub use foreign_types::ForeignTypeRef as OpenSslTypeRef;
>>>>>>> 3a0d24f7
<|MERGE_RESOLUTION|>--- conflicted
+++ resolved
@@ -1,49 +1,5 @@
 #[deprecated(note = "use foreign_types instead", since = "0.9.7")]
 pub use foreign_types::ForeignType as OpenSslType;
 
-<<<<<<< HEAD
-/// A type implemented by wrappers over OpenSSL types.
-///
-/// This should not be implemented by anything outside of this crate; new methods may be added at
-/// any time.
-pub trait OpenSslType: Sized {
-    /// The raw C type.
-    type CType;
-
-    /// The type representing a reference to this type.
-    type Ref: OpenSslTypeRef<CType = Self::CType>;
-
-    /// Constructs an instance of this type from its raw type.
-    unsafe fn from_ptr(ptr: *mut Self::CType) -> Self;
-
-    /// Returns a raw pointer to the wrapped value.
-    fn as_ptr(&self) -> *mut Self::CType;
-}
-
-/// A trait implemented by types which reference borrowed OpenSSL types.
-///
-/// This should not be implemented by anything outside of this crate; new methods may be added at
-/// any time.
-pub trait OpenSslTypeRef: Sized {
-    /// The raw C type.
-    type CType;
-
-    /// Constructs a shared instance of this type from its raw type.
-    unsafe fn from_ptr<'a>(ptr: *mut Self::CType) -> &'a Self {
-        &*(ptr as *mut _)
-    }
-
-    /// Constructs a mutable reference of this type from its raw type.
-    unsafe fn from_ptr_mut<'a>(ptr: *mut Self::CType) -> &'a mut Self {
-        &mut *(ptr as *mut _)
-    }
-
-    /// Returns a raw pointer to the wrapped value.
-    fn as_ptr(&self) -> *mut Self::CType {
-        self as *const _ as *mut _
-    }
-}
-=======
 #[deprecated(note = "use foreign_types instead", since = "0.9.7")]
-pub use foreign_types::ForeignTypeRef as OpenSslTypeRef;
->>>>>>> 3a0d24f7
+pub use foreign_types::ForeignTypeRef as OpenSslTypeRef;